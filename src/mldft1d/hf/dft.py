--- conflicted
+++ resolved
@@ -135,14 +135,11 @@
             Kx_cur = Kx_sup_tilde[iq::Nk]
             self.Kx_tilde[iq] = Kx_cur
             self.Kx_tilde[iq - Nk] = torch.roll(Kx_cur, 1)
-<<<<<<< HEAD
-=======
 
         if not periodic:
             # Initialize truncated kernel for Hartree:
             KH_tilde = initialize_kernel(Nz)
             self.coulomb_tilde = KH_tilde[: len(self.coulomb_tilde)]
->>>>>>> ab2a5413
 
     def to_real_space(self, C: torch.Tensor) -> torch.Tensor:
         Nk, Nbands, NG = C.shape
